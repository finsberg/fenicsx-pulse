--- conflicted
+++ resolved
@@ -342,17 +342,17 @@
         # self.circulation_model.print_info()
 
         V_LA = self.circulation_y[0]
-        V_LV = self.circulation_y[1]
+        # V_LV = self.circulation_y[1]
         V_RA = self.circulation_y[2]
         V_RV = self.circulation_y[3]
         p_AR_SYS = self.circulation_y[4]
-        p_VEN_SYS = self.circulation_y[5]
+        # p_VEN_SYS = self.circulation_y[5]
         p_AR_PUL = self.circulation_y[6]
-        p_VEN_PUL = self.circulation_y[7]
-        Q_AR_SYS = self.circulation_y[8]
-        Q_VEN_SYS = self.circulation_y[9]
-        Q_AR_PUL = self.circulation_y[10]
-        Q_VEN_PUL = self.circulation_y[11]
+        # p_VEN_PUL = self.circulation_y[7]
+        # Q_AR_SYS = self.circulation_y[8]
+        # Q_VEN_SYS = self.circulation_y[9]
+        # Q_AR_PUL = self.circulation_y[10]
+        # Q_VEN_PUL = self.circulation_y[11]
 
         self.var[0] = self.circulation_model.p_LA(V_LA, self.t.value)
         self.var[1] = (
@@ -413,7 +413,7 @@
         #             self_.var[cavity.pressure_index] = (
         #                 self.cavity_pressures[i] * cavity.scale_pressure
         #             )
-        breakpoint()
+        # breakpoint()
 
         self.circulation_model = Model(
             initial_state=initial_state,
@@ -599,14 +599,9 @@
 
     def solve(self) -> bool:
         """Solve the system"""
-<<<<<<< HEAD
-        ret = self._solver.solve()
+        ret = self._solver.solve(rtol=1e-10, atol=1e-6)
         self.t.value += self.parameters["dt"].to_base_units()
         self.update_var()
-        self.update_base()
-=======
-        ret = self._solver.solve(rtol=1e-10, atol=1e-6)
->>>>>>> c93deb7a
         self.update_fields()
 
         return ret
