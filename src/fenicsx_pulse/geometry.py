import typing
from dataclasses import dataclass, field
from pathlib import Path
from typing import NamedTuple

import dolfinx
import numpy as np
import numpy.typing as npt
import ufl

from . import exceptions


class Marker(NamedTuple):
    name: str
    marker: int
    dim: int
    locator: typing.Callable[[npt.NDArray[np.float64]], bool]


class CardiacGeometriesObject(typing.Protocol):
    mesh: dolfinx.mesh.Mesh
    ffun: dolfinx.mesh.MeshTags
    markers: dict[str, int]


@dataclass(slots=True)
class Geometry:
    mesh: dolfinx.mesh.Mesh
    boundaries: typing.Sequence[Marker] = ()
    metadata: dict[str, typing.Any] = field(default_factory=dict)
    _facet_indices: npt.NDArray[np.int32] = field(init=False, repr=False)
    _facet_markers: npt.NDArray[np.int32] = field(init=False, repr=False)
    _sorted_facets: npt.NDArray[np.int32] = field(init=False, repr=False)
    facet_tags: dolfinx.mesh.MeshTags = field(init=False, repr=False)
    markers: dict[str, int] = field(init=False)
    dx: ufl.Measure = field(init=False, repr=False)
    ds: ufl.Measure = field(init=False, repr=False)

    def __post_init__(self) -> None:
        facet_indices, facet_markers = [], []

        # TODO: Handle when dim is not 2
        for _, marker, dim, locator in self.boundaries:
            facets = dolfinx.mesh.locate_entities(self.mesh, dim, locator)
            facet_indices.append(facets)
            facet_markers.append(np.full_like(facets, marker))

        hstack = lambda x: np.array(x) if len(x) == 0 else np.hstack(x).astype(np.int32)
        self._facet_indices = hstack(facet_indices)
        self._facet_markers = hstack(facet_markers)
        self._sorted_facets = np.argsort(self._facet_indices)
        entities = [] if len(self._sorted_facets) == 0 else self._facet_indices[self._sorted_facets]
        values = [] if len(self._sorted_facets) == 0 else self._facet_markers[self._sorted_facets]
        self.facet_tags = dolfinx.mesh.meshtags(
            self.mesh,
            self.facet_dimension,
            entities,
            values,
        )
<<<<<<< HEAD
=======
        self.markers = dict((x[0], x[1]) for x in self.boundaries)
>>>>>>> 989fabd8
        self._set_measures()

    def _set_measures(self) -> None:
        self.dx = ufl.Measure("dx", domain=self.mesh, metadata=self.metadata)
        self.ds = ufl.Measure(
            "ds",
            domain=self.mesh,
            subdomain_data=self.facet_tags,
            metadata=self.metadata,
        )

    @classmethod
    def from_cardiac_geometries(
        cls,
        geo: CardiacGeometriesObject,
        metadata: dict[str, typing.Any] | None = None,
    ):
        metadata = metadata or {}
        obj = cls(mesh=geo.mesh, metadata=metadata)
        obj.facet_tags = geo.ffun
        obj._set_measures()
        return obj

    @property
    def facet_dimension(self) -> int:
        return self.mesh.topology.dim - 1

    @property
    def dim(self) -> int:
        return self.mesh.topology.dim

    def dump_mesh_tags(self, fname: str) -> None:
        if self.facet_tags.values.size == 0:
            raise exceptions.MeshTagNotFoundError
        self.mesh.topology.create_connectivity(self.facet_dimension, self.dim)

        with dolfinx.io.XDMFFile(
            self.mesh.comm,
            Path(fname).with_suffix(".xdmf"),
            "w",
        ) as xdmf:
            xdmf.write_mesh(self.mesh)
            xdmf.write_meshtags(self.facet_tags, x=self.mesh.geometry)

    @property
    def facet_normal(self) -> ufl.FacetNormal:
        return ufl.FacetNormal(self.mesh)<|MERGE_RESOLUTION|>--- conflicted
+++ resolved
@@ -58,10 +58,7 @@
             entities,
             values,
         )
-<<<<<<< HEAD
-=======
         self.markers = dict((x[0], x[1]) for x in self.boundaries)
->>>>>>> 989fabd8
         self._set_measures()
 
     def _set_measures(self) -> None:
